--- conflicted
+++ resolved
@@ -27,10 +27,6 @@
 Instructions for installing the metcalcpy package from PyPI
 -----------------------------------------------------------
 
-<<<<<<< HEAD
-- activate your Python 3.10.4+ conda environment
-=======
 - activate your Python 3.8.6+ conda environment
->>>>>>> 38a8f857
 - run the following from the command line:
    -  pip install metcalcpy==x.y.z  where x.y.z is the version number of interest