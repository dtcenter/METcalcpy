--- conflicted
+++ resolved
@@ -10,192 +10,124 @@
 Version 1.0.0_beta5 release notes (20210421)
 ^^^^^^^^^^^^^^^^^^^^^^^^^^^^^^^^^^^^^^^^^^^^
 
-* Bugfixes:
 
-* New Functionality:
+New Functionality:
 
-<<<<<<< HEAD
 * **Add calculations for Space-time Coherence Spectra from NOAA PSL Diagnostics Package** (`#29 <https://github.com/dtcenter/METcalcpy/issues/29>`_)
 
 * **Utilize METdbload .stat file reader utilities to allow METcalcpy to read these files** (`#31 <https://github.com/dtcenter/METcalcpy/issues/31>`_)
-=======
-  * Add calculations for Space-time Coherence Spectra from NOAA PSL Diagnostics Package (`#29 <https://github.com/dtcenter/METcalcpy/issues/29>`_)
 
-  * Utilize METdbload .stat file reader utilities to allow METcalcpy to read these files (`#31 <https://github.com/dtcenter/METcalcpy/issues/31>`_)
->>>>>>> 6063b2e4
+* Utilize METdbload .stat file reader utilities to allow METcalcpy to read these files (`#31 <https://github.com/dtcenter/METcalcpy/issues/31>`_)
 
-  * Create a template for reading in a data file (of raw data) and create a data file reader (`#7 <https://github.com/dtcenter/METcalcpy/issues/7>`_)
+* Create a template for reading in a data file (of raw data) and create a data file reader (`#7 <https://github.com/dtcenter/METcalcpy/issues/7>`_)
 
-<<<<<<< HEAD
 * **Add new ECNT stats to aggregation logic** (`#69 <https://github.com/dtcenter/METcalcpy/issues/69>`_)
-=======
-  * Add new ECNT stats to aggregation logic (`#69 <https://github.com/dtcenter/METcalcpy/issues/69>`_)
->>>>>>> 6063b2e4
 
-  * Implement a method that returns specified column values (`#73 <https://github.com/dtcenter/METcalcpy/issues/73>`_)
+* Implement a method that returns specified column values (`#73 <https://github.com/dtcenter/METcalcpy/issues/73>`_)
 
-* Enhancements:
+Enhancements:
 
-* Internal:
+Internal:
 
-  * Rename boot Confidence Interval's (CI) columns (`#79 <https://github.com/dtcenter/METcalcpy/issues/79>`_)
+* Rename boot Confidence Interval's (CI) columns (`#79 <https://github.com/dtcenter/METcalcpy/issues/79>`_)
 
 
 Version 1.0.0_beta4 release notes (20210302)
 ^^^^^^^^^^^^^^^^^^^^^^^^^^^^^^^^^^^^^^^^^^^^
 
-* Bugfixes:
+New Functionality:
 
-* New Functionality:
-
-<<<<<<< HEAD
 * **Support for GridDiag analysis** (`#53 <https://github.com/dtcenter/METcalcpy/issues/53>`_)
 
 * **Calculation of CTC stats added: LODDS, ODDS, ORSS, SEDI, SEDS, EDI, EDS stats to the ctc_statistics module** (`#60 <https://github.com/dtcenter/METcalcpy/issues/60>`_)
-=======
-  * Support for GridDiag analysis (`#53 <https://github.com/dtcenter/METcalcpy/issues/53>`_)
 
-  * Calculation of CTC stats added: LODDS, ODDS, ORSS, SEDI, SEDS, EDI, EDS stats to the ctc_statistics module (`#60 <https://github.com/dtcenter/METcalcpy/issues/60>`_)
->>>>>>> 6063b2e4
+* Compute pairwise differences for "group" statistics (`#13 <https://github.com/dtcenter/METcalcpy/issues/13>`_)
 
-  * Compute pairwise differences for "group" statistics (`#13 <https://github.com/dtcenter/METcalcpy/issues/13>`_)
+Enhancements:
 
-* Enhancements:
+* Documentation added (`#6 <https://github.com/dtcenter/METcalcpy/issues/6>`_)
 
-  * Documentation added (`#6 <https://github.com/dtcenter/METcalcpy/issues/6>`_)
+Internal:
 
-* Internal:
+* Initial design for data input logic to be used by METplotpy and METviewer (`#8 <https://github.com/dtcenter/METcalcpy/issues/8>`_)
 
-  * Initial design for data input logic to be used by METplotpy and METviewer (`#8 <https://github.com/dtcenter/METcalcpy/issues/8>`_) 
+* UML diagram of design for data input logic (`#64 <https://github.com/dtcenter/METcalcpy/issues/64>`_)
 
-  * UML diagram of design for data input logic (`#64 <https://github.com/dtcenter/METcalcpy/issues/64>`_) 
-
-  * Developer tests are working (`#65 <https://github.com/dtcenter/METcalcpy/issues/65>`_)
+* Developer tests are working (`#65 <https://github.com/dtcenter/METcalcpy/issues/65>`_)
 
 
 Version 1.0.0_beta3 release notes (20210127)
 ^^^^^^^^^^^^^^^^^^^^^^^^^^^^^^^^^^^^^^^^^^^^
 
-<<<<<<< HEAD
-=======
-* Bugfixes:
+New Functionality:
 
-  * Fix event equalization and agg_stat logic when the following fixed_vars_vals_input values are 'NA':
-    fcst_thresh, fcst_thresh_1 (`#52 <https://github.com/dtcenter/METcalcpy/issues/52>`_)
+* **Add equivalence testing interval bounds to the existing continuous line type**. Two fields are added:lower bound and upper bound (similar to calculating a normal confidence interval except it requires using the non-central t-distribution (`#1 <https://github.com/dtcenter/METcalcpy/issues/1>`_)
 
-  * Fix the No-Skill reference line on Reliability Plot implemented in Python (`#26 <https://github.com/dtcenter/METcalcpy/issues/26>`_)
+* Add calculation for Difficulty Index from NRL (`#88 <https://github.com/dtcenter/METplotpy/issues/88>`_)
 
-  * Fix the calculation of ECNT_RMSE statistic so the Python and R implementations are consistent (`#42 <https://github.com/dtcenter/METcalcpy/issues/42>`_)
-
-  * Change the default setting of calc_difficulty_index to reproduce results originally generated from Naval Research Lab (`#37 <https://github.com/dtcenter/METcalcpy/issues/37>`_)
->>>>>>> 6063b2e4
-
-* New Functionality:
-
-<<<<<<< HEAD
-* **Add equivalence testing interval bounds to the existing continuous line type**. Two fields are added:
-lower bound and upper bound (similar to calculating a normal confidence interval except it requires
-using the non-central t-distribution (`#1 <https://github.com/dtcenter/METcalcpy/issues/1>`_)
-=======
-  * Add calculation for Difficulty Index from NRL (`#88 <https://github.com/dtcenter/METplotpy/issues/88>`_)
->>>>>>> 6063b2e4
 
 * **Enhance bootstrapping to support circular temporal block bootstrap with overlapping blocks** (`#3 <https://github.com/dtcenter/METcalcpy/issues/3>`_)
 
-<<<<<<< HEAD
 
 Enhancements:
 
-=======
-* Enhancements:
+Internal:
 
-  * Series plot to support "group" statistics  (`#88 <https://github.com/dtcenter/METplotpy/issues/88>`_)
+*  Fix typo in setup.py (`#43 <https://github.com/dtcenter/METcalcpy/issues/43>`_)
 
-  * Version selector for documentation (`#60 <https://github.com/dtcenter/METplotpy/issues/60>`_)
->>>>>>> 6063b2e4
+Bugfixes:
 
-* Internal:
+* Fix event equalization and agg_stat logic (`#52 <https://github.com/dtcenter/METcalcpy/issues/52>`_)
 
-<<<<<<< HEAD
-*  Fix typo in setup.py (`#43 <https://github.com/dtcenter/METcalcpy/issues/43>`_)
-=======
-  *  (`#43 <https://github.com/dtcenter/METcalcpy/issues/43>`_)
+* Fix the No-Skill reference line on Reliability Plot implemented in Python (`#26 <https://github.com/dtcenter/METcalcpy/issues/26>`_)
+
+* Fix the calculation of ECNT_RMSE statistic so the Python and R implementations are consistent (`#42 <https://github.com/dtcenter/METcalcpy/issues/42>`_)
+
+* Change the default setting of calc_difficulty_index to reproduce results originally generated from Naval Research Lab (`#37 <https://github.com/dtcenter/METcalcpy/issues/37>`_)
 
 
-Version 1.0.0_beta3 release notes (20210127)
+
+Version 1.0.0_beta2 release notes (20201210)
 ^^^^^^^^^^^^^^^^^^^^^^^^^^^^^^^^^^^^^^^^^^^^
->>>>>>> 6063b2e4
-
-* Bugfixes:
-
-<<<<<<< HEAD
-* Fix event equalization and agg_stat logic when the following fixed_vars_vals_input values are 'NA':
-fcst_thresh, fcst_thresh_1 (`#52 <https://github.com/dtcenter/METcalcpy/issues/52>`_)
-=======
-  * Fix event equalization and agg_stat logic when the following fixed_vars_vals_input values are 'NA':
-  fcst_thresh, fcst_thresh_1 (`#52 <https://github.com/dtcenter/METcalcpy/issues/52>`_)
->>>>>>> 6063b2e4
-
-  * Fix the No-Skill reference line on Reliability Plot implemented in Python (`#26 <https://github.com/dtcenter/METcalcpy/issues/26>`_)
-
-<<<<<<< HEAD
-* Fix the calculation of ECNT_RMSE statistic so the Python and R implementations are consistent (`#42 <https://github.com/dtcenter/METcalcpy/issues/42>`_)
-=======
-  * Fix the calculation of ECNT_RMSE statistic so the Python and R implementations are consistent (`#42 <https://github.com/dtcenter/METcalcpy/issues/42>_`)
->>>>>>> 6063b2e4
-
-  * Change the default setting of calc_difficulty_index to reproduce results originally generated from Naval Research Lab (`#37 <https://github.com/dtcenter/METcalcpy/issues/37>`_)
-
-<<<<<<< HEAD
 
 
-Version 1.0.0_beta2 release notes (20210127)
 
 New Functionality:
 
 
-* **Enhance bootstrapping to support circular temporal block bootstrap with overlapping blocks** (`#3 <https://github.com/dtcenter/METcalcpy/issues/3>`_)
-=======
-* New Functionality:
+* **Enhance bootstrapping** to support circular temporal block bootstrap with overlapping blocks (`#3 <https://github.com/dtcenter/METcalcpy/issues/3>`_)
 
-  * Add equivalence testing interval bounds to the existing continuous line type.  Two fields are added:
+
+* Add equivalence testing interval bounds to the existing continuous line type.  Two fields are added:
     lower bound and upper bound (similar to calculating a normal confidence interval except it requires
     using the non-central t-distribution (`#1 <https://github.com/dtcenter/METcalcpy/issues/1>`_)
 
-  * Enhance bootstrapping to support circular temporal block bootstrap with overlapping blocks (`#3 <https://github.com/dtcenter/METcalcpy/issues/3>`_)
 
-  * Add calculation for Difficulty Index from NRL (`#30 <https://github.com/dtcenter/METcalcpy/issues/30>`_)
->>>>>>> 6063b2e4
+* **Add calculation for Difficulty Index from NRL** (`#30 <https://github.com/dtcenter/METcalcpy/issues/30>`_)
 
-  * Create coordinate converter for [0,360] to [-180,180] (`#21 <https://github.com/dtcenter/METcalcpy/issues/21>`_)
+* Create coordinate converter for [0,360] to [-180,180] (`#21 <https://github.com/dtcenter/METcalcpy/issues/21>`_)
 
-<<<<<<< HEAD
+
 * **Add calculations used for Hovmoller Diagram, as contributed from the NOAA PSL diagnostics package** (`#28 <https://github.com/dtcenter/METcalcpy/issues/28>`_)
-=======
-  * Add calculations used for Hovmoller Diagram, as contributed from the NOAA PSL diagnostics package (`#28 <https://github.com/dtcenter/METcalcpy/issues/28>`_)
->>>>>>> 6063b2e4
 
-  * Create a method for creating series permutations that creates results consistent with R (`#44 <https://github.com/dtcenter/METcalcpy/issues/44>`_)
 
-* Enhancements:
+* Create a method for creating series permutations that creates results consistent with R (`#44 <https://github.com/dtcenter/METcalcpy/issues/44>`_)
 
-  * Replicate METviewer Reliability diagram using Python (`#48 <https://github.com/dtcenter/METcalcpy/issues/48>`_)
+Enhancements:
 
-<<<<<<< HEAD
+* Replicate METviewer Reliability diagram using Python (`#48 <https://github.com/dtcenter/METcalcpy/issues/48>`_)
+
+
 * **Provide support for performing vertical interpolation of fields between grids with pressure and height coordinates** (`#20 <https://github.com/dtcenter/METcalcpy/issues/20>`_)
-=======
-  * Provide support for performing vertical interpolation of fields between grids with pressure and height coordinates (`#20 <https://github.com/dtcenter/METcalcpy/issues/20>`_)
->>>>>>> 6063b2e4
 
-  * Incorporate the calculation of the Difficulty Index from Naval Research Lab  (`#27 <https://github.com/dtcenter/METcalcpy/issues/27>`_)
+* Incorporate the calculation of the Difficulty Index from Naval Research Lab  (`#27 <https://github.com/dtcenter/METcalcpy/issues/27>`_)
 
-* Internal:
+Internal:
 
-  * Confirm that Event Equalization for off-setting initialization is still working (`#16 <https://github.com/dtcenter/METcalcpy/issues/16>`_)
+* Confirm that Event Equalization for off-setting initialization is still working (`#16 <https://github.com/dtcenter/METcalcpy/issues/16>`_)
 
-  * Move convert_lons_indices() function from plot_blocking.py to utils.py in METcalcpy (`#33 <https://github.com/dtcenter/METcalcpy/issues/33>`_)
+* Move convert_lons_indices() function from plot_blocking.py to utils.py in METcalcpy (`#33 <https://github.com/dtcenter/METcalcpy/issues/33>`_)
 
-<<<<<<< HEAD
 * Fix a typo (misspelling of package name) in code that creates packaging (`#43 <https://github.com/dtcenter/METcalcpy/issues/43>`_)
 
 
@@ -208,7 +140,7 @@
 * Change the default setting of calc_difficulty_index to reproduce results originally generated from Naval Research Lab (`#37 <https://github.com/dtcenter/METcalcpy/issues/37>`_)  
 
-
+* Fix event equalization and agg_stat logic (`#52 <https://github.com/dtcenter/METcalcpy/issues/52>`_)
 
 
 
@@ -227,6 +159,3 @@
 * Move convert_lons_indices() function from plot_blocking.py to utils.py in METcalcpy (`#33 <https://github.com/dtcenter/METcalcpy/issues/33>`_)
 
 Bugfixes:
-=======
-  * Fix a typo (misspelling of package name) in code that creates packaging (`#43 <https://github.com/dtcenter/METcalcpy/issues/43>`_)
->>>>>>> 6063b2e4
