METcalcpy |version| Release Notes
_________________________________

When applicable, release notes are followed by the GitHub issue number which
describes the bugfix, enhancement, or new feature: `METcalcpy GitHub issues. <https://github.com/dtcenter/METcalcpy/issues>`_

Version |version| release notes (|release_date|)
------------------------------------------------

Version 1.1.0 release notes (20211116)
^^^^^^^^^^^^^^^^^^^^^^^^^^^^^^^^^^^^^^

beta4 release
^^^^^^^^^^^^^

New Functionality:

Enhancements:


Internal:


<<<<<<< HEAD
* Implement Auto- and Cross- Covariance and -Correlation Function Estimation function for Revision series for MODE-TD.  related issue (`#121 <https://github.com/dtcenter/METcalcpy/issues/121>`_)
=======
* Implement Auto- and Cross- Covariance and -Correlation Function Estimation function for Revision series for MODE-TD (`#121 <https://github.com/dtcenter/METcalcpy/issues/121>`_)
>>>>>>> 65b2e125

Bugfixes:

* plots with groups with date values don't get created (`#122 <https://github.com/dtcenter/METcalcpy/issues/122>`_)


beta3 release
^^^^^^^^^^^^^


New Functionality:

Enhancements:

* Add vertical_interp support for multiple pressure coordinate systems (`#63 <https://github.com/dtcenter/METcalcpy/issues/63>`_)

* Change ',' as a separator for the series group to ':' (`#117 <https://github.com/dtcenter/METcalcpy/issues/117>`_)


Internal:


Bugfixes:

* Prepare data for a line plot with different forecast variables plotted on y1 and y2 axis (`#113 <https://github.com/dtcenter/METcalcpy/issues/113>`_)



beta2 release
^^^^^^^^^^^^^

New Functionality:

* Add calculation of the Scatter Index statistic (`#108 <https://github.com/dtcenter/METcalcpy/issues/108>`_)



Enhancements:

* Enhance METcalcpy to aggregate and plot the HSS_EC statistic from the MCTS line type (`#107 <https://github.com/dtcenter/METcalcpy/issues/107>`_)


Internal:

* Update documentation to reference GitHub Discussions instead of MET Help (`#100 <https://github.com/dtcenter/METcalcpy/issues/100>`_)

Bugfixes:




beta1 release
^^^^^^^^^^^^^

New Functionality:

* Add OMI and RMM statistics (`#89 <https://github.com/dtcenter/METcalcpy/issues/89>`_)

* Add calculation of CTC statistics (`#77 <https://github.com/dtcenter/METcalcpy/issues/77>`_)

* Add sorting of CTC dataframe by fcst_thresh (`#75 <https://github.com/dtcenter/METcalcpy/issues/75>`_)
 
Enhancements:

Internal:

* Add bootstrap package classes (`#96 <https://github.com/dtcenter/METcalcpy/issues/96>`_)

* Add pingouin package classes (`#98 <https://github.com/dtcenter/METcalcpy/issues/98>`_)

Bugfixes:

* Fixed CTC statistics for the ROC diagram (`#77 <https://github.com/dtcenter/METcalcpy/issues/77>`_)
<|MERGE_RESOLUTION|>--- conflicted
+++ resolved
@@ -21,11 +21,7 @@
 Internal:
 
 
-<<<<<<< HEAD
-* Implement Auto- and Cross- Covariance and -Correlation Function Estimation function for Revision series for MODE-TD.  related issue (`#121 <https://github.com/dtcenter/METcalcpy/issues/121>`_)
-=======
 * Implement Auto- and Cross- Covariance and -Correlation Function Estimation function for Revision series for MODE-TD (`#121 <https://github.com/dtcenter/METcalcpy/issues/121>`_)
->>>>>>> 65b2e125
 
 Bugfixes:
 
