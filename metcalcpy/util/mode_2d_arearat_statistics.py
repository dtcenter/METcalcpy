--- conflicted
+++ resolved
@@ -545,11 +545,8 @@
             calculated statistic
             or None if some of the data values are missing or invalid
     """
-<<<<<<< HEAD
-     try:
-=======
-    try:
->>>>>>> 554d4f6a
+
+    try:
         safe_log(logger, "debug", "Filtering data based on TWO_D_DATA_FILTER.")
         filtered_data = column_data_by_name_value(input_data, columns_names, TWO_D_DATA_FILTER)
         
