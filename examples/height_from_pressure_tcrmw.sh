python ../metcalcpy/vertical_interp.py \
    --datadir $DATA_DIR \
    --input /path/to/input/tc_rmw_dev_test_out.nc \
    --config height_from_pressure_tcrmw.yaml \
<<<<<<< HEAD
    --output /user/output/tc_rmw_dev_test_vertical_interp.nc \
=======
    --output /path/to/output/tc_rmw_dev_test_vertical_interp.nc \
>>>>>>> 1bca3b32
#   --debug<|MERGE_RESOLUTION|>--- conflicted
+++ resolved
@@ -2,9 +2,5 @@
     --datadir $DATA_DIR \
     --input /path/to/input/tc_rmw_dev_test_out.nc \
     --config height_from_pressure_tcrmw.yaml \
-<<<<<<< HEAD
-    --output /user/output/tc_rmw_dev_test_vertical_interp.nc \
-=======
     --output /path/to/output/tc_rmw_dev_test_vertical_interp.nc \
->>>>>>> 1bca3b32
 #   --debug