# This workflow will install Python dependencies and run tests for a variety of Python versions
# For more information see: https://help.github.com/actions/language-and-framework-guides/using-python-with-github-actions

name: Unit tests

on:
  push:
    branches: 
      - develop
      - develop-ref
      - feature_*
      - main_*
      - bugfix_*
      - test_*
  pull_request:
    types: [opened, reopened, synchronize]


jobs:
  build:

    runs-on: ubuntu-latest
    strategy:
      fail-fast: false
      matrix:
<<<<<<< HEAD
        python-version: ["3.10"]
=======
        python-version: ["3.8"]
>>>>>>> 38a8f857

    steps:
    - uses: actions/checkout@v3
    - name: Set up Python ${{ matrix.python-version }}
      uses: actions/setup-python@v4
      with:
        python-version: ${{ matrix.python-version }}
    - name: Install dependencies
      run: |
        if [ -f requirements.txt ]; then pip install -r requirements.txt; fi
    - name: Test with pytest
      # these are tests that don't have external dependencies (i.e. need to run on Linux test hosts where large datasets reside or require exact machine type for 
      # image comparisons to work, etc.)
      run: |
        cd test
        pytest test_agg_eclv.py
        pytest test_agg_stats_and_boot.py
        pytest test_agg_stats_with_groups.py
        pytest test_calc_difficulty_index.py
        pytest test_convert_lon_indices.py
        pytest test_ctc_statistics.py
        pytest test_event_equalize.py
        pytest test_event_equalize_against_values.py
        pytest test_lon_360_to_180.py
        pytest test_statistics.py
        pytest test_tost_paired.py
        pytest test_utils.py
        pytest test_validate_mv_python.py
        pytest test_future_warnings.py
<|MERGE_RESOLUTION|>--- conflicted
+++ resolved
@@ -23,11 +23,7 @@
     strategy:
       fail-fast: false
       matrix:
-<<<<<<< HEAD
-        python-version: ["3.10"]
-=======
         python-version: ["3.8"]
->>>>>>> 38a8f857
 
     steps:
     - uses: actions/checkout@v3
