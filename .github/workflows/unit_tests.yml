--- conflicted
+++ resolved
@@ -22,11 +22,7 @@
     strategy:
       fail-fast: false
       matrix:
-<<<<<<< HEAD
-        python-version: ["3.8"]
-=======
         python-version: ["3.8.6", "3.8.12"]
->>>>>>> 78f94e62
 
     steps:
     - uses: actions/checkout@v2
